# @digitalbazaar/vc ChangeLog

<<<<<<< HEAD
### Added
- Generate TypeScript declarations for published packages.
=======
## 7.1.0 - 2024-10-10

### Added
- Add `maxClockSkew` parameter to time comparison functions with a default
  of 5 minutes. This also constitutes a fix for decentralized systems where
  clocks are not expected to be perfectly in sync.
>>>>>>> 9975a7b9

## 7.0.0 - 2024-08-01

### Added
- Add support for VC 2.0 Verifiable Credentials issuance and verification.
- Add support for VC 2.0 Verifiable Presentations issuance and verification.
- Add support for VC 2.0 `validFrom` and `validUntil`.
- Add Test vectors for VC 2.0 VCs & VPs.

### Changed
- **BREAKING**: Default issuance now uses VC 2.0 context.
- **BREAKING**: DateTime validator is now an xml schema DateTime validator.
- Switch from `credentials-context` to `@digitalbazaar/credentials-context` for
  v1 and v2 contexts.
- Simplify context packages usage by using exported `contexts` directly.
- Improve credentials context mapping to and from versions.

## 6.3.0 - 2024-05-17

### Added
- Documentation in the README and tests for `bbs-2023`.

### Changed
- Change `engines.node` to `>=18` to support newer keys & suites.

### Fixed
- Required parameter error for "verifiableCredential" in `vc.derive`
  matches name of parameter.

## 6.2.0 - 2023-11-14

### Added
- Allow `credentialStatus` arrays in credential status check.

## 6.1.0 - 2023-11-13

### Added
- Add `derive()` API for deriving new verifiable credentials from
  existing ones, for the purpose of selective disclosure or
  unlinkable presentation.

## 6.0.2 - 2023-08-04

### Fixed
- Ensure that `issuanceDate` is only checked on verification,
  not issuance.

## 6.0.1 - 2023-03-17

### Fixed
- Fix bug with option overrides for verifying presentations.

## 6.0.0 - 2023-01-17

### Removed
- **BREAKING**: Remove ODRL and VC examples contexts from `./lib/contexts/` and
  from the default document loader. The contexts are now available in
  [`@digitalbazaar/odrl-context`](https://github.com/digitalbazaar/odrl-context)
  and
  [`@digitalbazaar/credentials-examples-context`](https://github.com/digitalbazaar/credentials-examples-context).

### Changed
- Update dependencies.
  - **BREAKING**: Remove support for `expansionMap`. (Removed in dependencies.)

## 5.0.0 - 2022-08-24

### Changed
- **BREAKING**: Use `jsonld-signatures@11` and `jsonld@8` to get new `safe`
  mode (and on by default when using `canonize`) feature.

## 4.0.0 - 2022-06-23

### Changed
- **BREAKING**: Check if credential has expired when `expirationDate` property
  exists.

### Added
- Add optional param `now` to `verifyCredential()`, `createPresentation()`,
  `verify()`, and `issue()`.

## 3.0.0 - 2022-06-15

### Changed
- **BREAKING**: Convert to module (ESM).
- **BREAKING**: Require Node.js >=14.
- Update dependencies.
  - **BREAKING**: `did-veres-one@15.0.0` used in tests.
- Lint module.

## 2.1.0 - 2021-12-20

### Changed
- Sync VC example context from vc-data-model spec source.

## 2.0.0 - 2021-10-20

### Changed
- Fix validation of `credentialSubject.id`, `issuer` and `evidence` --
  if it's not a URI, reject the credential.
- **BREAKING**: No longer pass in custom parameters to `issue()`.

### Added
- If `issuanceDate` is not set, default to `now()` on issuing.

## 1.0.0 - 2021-04-22

### Changed
- **BREAKING**: Rename library to `@digitalbazaar/vc`.
- Update dependencies.

### Removed
- **BREAKING**: Remove typescript def generation support.
- **BREAKING**: No longer shipping browser bundles.
- **BREAKING**: Move binaries from `bin/` to `@digitalbazaar/vc-js-cli`.

## 0.6.4 - 2020-05-22

### Added
- The results from verifying a presentation now includes `credentialId` which
  makes it possible to correlate success/failure messages with credentials.

## 0.6.3 - 2020-05-14

### Fixed
- Improve error reporting when `suite` parameter is missing.

## 0.6.2 - 2020-05-04

### Fixed
- Accept string value for a single VP context.

## 0.6.1 - 2020-05-01

### Fixed
- Fix reporting of `credentialResults` in `verify` output.

## 0.6.0 - 2020-04-29

### Added
- Add `checkStatus` option. This is a function that can be passed that
  will be executed when a VC has a `credentialStatus` attribute.

## 0.5.0 - 2020-03-26

### Changed
- `verifiableCredential` param is now optional in `createPresentation()`.
- **BREAKING**: `verify()` now only verifies presentations, not credentials,
  (since that will be the most common use case). For credentials, a separate
  `verifyCredential()` method has been added.
- **BREAKING**: Rename `verify()`'s `purpose` parameter to
  `presentationPurpose`.

## 0.4.1 - 2020-02-20

### Changed
- Multiple types for a VerifiableCredential no longer required (fix).
- Multiple `@context`s for a VC no longer required (fix).

## 0.4.0 - 2020-02-14

### Changed
- **BREAKING**: For VerifiablePresentations, break the async
  `createPresentation()` API into two separate calls:
  a **sync** `createPresentation()` and an async `signPresentation()`.
- **BREAKING**: Change default proof purpose for VerifiablePresentations
  from `assertionMethod` to `authentication`.
- **BREAKING**: A `challenge` param is required when verifying a VP.

### Added
- Add support for optionally verifying unsigned presentations.

## 0.3.0 - 2020-01-28

### Changed
- Update docs.
- Evidence IDs are now optional.
- Update webpack build.
- Cleanups.
- Use `credentials-context` package.
- Update dependencies.
- **BREAKING**: Add further checks for controller, suite and assertionMethod

### Removed
- **BREAKING**: Node.js v6 support.

## 0.2.0 - 2019-08-07

### Added
- Export `defaultDocumentLoader` in main vc.js.

## 0.1.0 - 2019-08-07

### Added
- Initial version. See git history for changes.<|MERGE_RESOLUTION|>--- conflicted
+++ resolved
@@ -1,16 +1,14 @@
 # @digitalbazaar/vc ChangeLog
 
-<<<<<<< HEAD
 ### Added
 - Generate TypeScript declarations for published packages.
-=======
+
 ## 7.1.0 - 2024-10-10
 
 ### Added
 - Add `maxClockSkew` parameter to time comparison functions with a default
   of 5 minutes. This also constitutes a fix for decentralized systems where
   clocks are not expected to be perfectly in sync.
->>>>>>> 9975a7b9
 
 ## 7.0.0 - 2024-08-01
 
